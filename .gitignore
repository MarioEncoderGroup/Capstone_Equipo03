# Binaries for programs and plugins
*.exe
*.exe~
*.dll
*.so
*.dylib
misviaticos-api

# Test binary, built with `go test -c`
*.test

# Output of the go coverage tool, specifically when used with LiteIDE
*.out
coverage.html

# Go workspace file
go.work

# Environment variables
.env
.env.local
.env.production

# Database
*.db
*.sqlite3

# Logs
*.log
logs/

# IDE files
.vscode/
.idea/
*.swp
*.swo
*~

# OS generated files
.DS_Store
.DS_Store?
._*
.Spotlight-V100
.Trashes
ehthumbs.db
Thumbs.db

# Temporary files
tmp/
temp/
*.tmp

# Development tools
air_tmp/

# Uploads and generated files
uploads/
receipts/
*.pdf
*.jpg
*.jpeg
*.png
*.gif

# Docker
docker-data/

# Local development
local_config.yml

# AI Agent Configuration (development guidance only)
mv-architecture-agent.md
*-agent.md
*-architecture.md
<<<<<<< HEAD
# Archivos temporales y de desarrollo
*.md
.claude/
=======
*.md
*.claude
>>>>>>> 11181946
railway.json
railway.toml<|MERGE_RESOLUTION|>--- conflicted
+++ resolved
@@ -72,13 +72,9 @@
 mv-architecture-agent.md
 *-agent.md
 *-architecture.md
-<<<<<<< HEAD
+
 # Archivos temporales y de desarrollo
 *.md
 .claude/
-=======
-*.md
-*.claude
->>>>>>> 11181946
 railway.json
 railway.toml