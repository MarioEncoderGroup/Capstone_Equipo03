# Build stage
FROM public.ecr.aws/docker/library/golang:alpine AS builder
WORKDIR /app

# Copy go mod files
COPY go.mod go.sum ./
RUN go mod download

# Copy source code
COPY . .

# Build the application
RUN cd cmd/api && go build -o /misviaticos-api

# Final stage
FROM public.ecr.aws/docker/library/golang:alpine AS release
WORKDIR /app

<<<<<<< HEAD
# Install necessary packages including migrate CLI
RUN apk add --no-cache ca-certificates tzdata postgresql-client curl && \
=======
# Install necessary packages including golang-migrate and netcat
RUN apk add --no-cache ca-certificates tzdata curl netcat-openbsd postgresql-client && \
>>>>>>> 11181946
    curl -L https://github.com/golang-migrate/migrate/releases/download/v4.17.0/migrate.linux-amd64.tar.gz | tar xvz && \
    mv migrate /usr/local/bin/migrate && \
    chmod +x /usr/local/bin/migrate

# Copy necessary files from builder stage
COPY --from=builder /app/email_templates /app/email_templates
COPY --from=builder /app/db /app/db
COPY --from=builder /misviaticos-api .

<<<<<<< HEAD
# Copy entrypoint script
COPY entrypoint.sh /app/entrypoint.sh
RUN chmod +x /app/entrypoint.sh
=======
# Copy docker-entrypoint.sh directly from build context
COPY docker-entrypoint.sh /app/docker-entrypoint.sh
RUN chmod +x /app/docker-entrypoint.sh
>>>>>>> 11181946

# Set timezone for Chile (MisViaticos market)
ENV TZ="America/Santiago"

<<<<<<< HEAD
=======
# Create non-root user for security
RUN adduser -D -g '' appuser

>>>>>>> 11181946
# Expose port
EXPOSE 8080

# Health check
HEALTHCHECK --interval=30s --timeout=3s --start-period=5s --retries=3 \
  CMD curl -f http://localhost:8080/ || exit 1

<<<<<<< HEAD
# Use entrypoint script to run migrations before starting API
ENTRYPOINT ["/app/entrypoint.sh"]
=======
ENTRYPOINT ["/app/docker-entrypoint.sh"]
>>>>>>> 11181946
<|MERGE_RESOLUTION|>--- conflicted
+++ resolved
@@ -16,13 +16,8 @@
 FROM public.ecr.aws/docker/library/golang:alpine AS release
 WORKDIR /app
 
-<<<<<<< HEAD
 # Install necessary packages including migrate CLI
 RUN apk add --no-cache ca-certificates tzdata postgresql-client curl && \
-=======
-# Install necessary packages including golang-migrate and netcat
-RUN apk add --no-cache ca-certificates tzdata curl netcat-openbsd postgresql-client && \
->>>>>>> 11181946
     curl -L https://github.com/golang-migrate/migrate/releases/download/v4.17.0/migrate.linux-amd64.tar.gz | tar xvz && \
     mv migrate /usr/local/bin/migrate && \
     chmod +x /usr/local/bin/migrate
@@ -32,25 +27,13 @@
 COPY --from=builder /app/db /app/db
 COPY --from=builder /misviaticos-api .
 
-<<<<<<< HEAD
 # Copy entrypoint script
 COPY entrypoint.sh /app/entrypoint.sh
 RUN chmod +x /app/entrypoint.sh
-=======
-# Copy docker-entrypoint.sh directly from build context
-COPY docker-entrypoint.sh /app/docker-entrypoint.sh
-RUN chmod +x /app/docker-entrypoint.sh
->>>>>>> 11181946
 
 # Set timezone for Chile (MisViaticos market)
 ENV TZ="America/Santiago"
 
-<<<<<<< HEAD
-=======
-# Create non-root user for security
-RUN adduser -D -g '' appuser
-
->>>>>>> 11181946
 # Expose port
 EXPOSE 8080
 
@@ -58,9 +41,5 @@
 HEALTHCHECK --interval=30s --timeout=3s --start-period=5s --retries=3 \
   CMD curl -f http://localhost:8080/ || exit 1
 
-<<<<<<< HEAD
 # Use entrypoint script to run migrations before starting API
-ENTRYPOINT ["/app/entrypoint.sh"]
-=======
-ENTRYPOINT ["/app/docker-entrypoint.sh"]
->>>>>>> 11181946
+ENTRYPOINT ["/app/entrypoint.sh"]